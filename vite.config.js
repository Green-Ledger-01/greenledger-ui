--- conflicted
+++ resolved
@@ -1,18 +1,5 @@
 import { defineConfig } from 'vite';
 import react from '@vitejs/plugin-react';
-<<<<<<< HEAD
-import inject from '@rollup/plugin-inject';
-import path from 'path';
-
-export default defineConfig({
-  plugins: [
-    react({
-      jsxRuntime: 'automatic',
-    }),
-    inject({
-      Buffer: ['buffer', 'Buffer'],
-      process: 'process/browser',
-=======
 import path from 'path';
 import { nodePolyfills } from 'vite-plugin-node-polyfills';
 
@@ -24,7 +11,6 @@
       include: ['buffer', 'stream', 'util'], // Only include necessary polyfills
       exclude: [], 
       protocolImports: true, // Support `node:` protocol imports if required
->>>>>>> 5fc03142
     }),
   ],
   define: {
@@ -33,14 +19,6 @@
   },
   optimizeDeps: {
     include: [
-<<<<<<< HEAD
-      'react',
-      'react-dom',
-      'react-router-dom',
-      'buffer',
-      'process/browser',
-      'lucide-react',
-=======
       '@coinbase/wallet-sdk',
       '@particle-network/authkit',
       '@particle-network/auth-core',
@@ -48,23 +26,17 @@
       'react-dom',
       'react-router',
       'react-router-dom',
->>>>>>> 5fc03142
     ],
     exclude: ['@solana/web3.js', 'borsh'],
   },
   resolve: {
     alias: {
-<<<<<<< HEAD
-      'react': path.resolve('./node_modules/react'),
-      'react-dom': path.resolve('./node_modules/react-dom'),
-=======
       '@coinbase/wallet-sdk/dist/vendor-js/eth-eip712-util/index.cjs': 'eth-eip712-util',
       'react': path.resolve(__dirname, './node_modules/react'),
       'util': path.resolve(__dirname, 'src/shims/util.js'),
       'react-dom': path.resolve(__dirname, './node_modules/react-dom'),
       'react-router': path.resolve(__dirname, './node_modules/react-router'),
       'react-router-dom': path.resolve(__dirname, './node_modules/react-router-dom'),
->>>>>>> 5fc03142
     },
     dedupe: ['react', 'react-dom'],
   },
@@ -74,28 +46,20 @@
   build: {
     chunkSizeWarningLimit: 1000,
     rollupOptions: {
-<<<<<<< HEAD
-=======
       external: (id) => {
         if (id.includes('@solana/web3.js') || id.includes('borsh')) {
           return false;
         }
         return false;
       },
->>>>>>> 5fc03142
       output: {
         manualChunks: {
           vendor: ['react', 'react-dom', 'react-router-dom'],
-<<<<<<< HEAD
-          // Icons and utilities
-          utils: ['lucide-react', 'buffer'],
-=======
           web3: ['ethers', 'wagmi', 'viem', '@wagmi/core'],
           rainbowkit: ['@rainbow-me/rainbowkit'],
           particle: ['@particle-network/authkit', '@particle-network/auth-core'],
           query: ['@tanstack/react-query'],
           utils: ['lucide-react', 'valtio'],
->>>>>>> 5fc03142
         },
       },
       onwarn(warning, warn) {
