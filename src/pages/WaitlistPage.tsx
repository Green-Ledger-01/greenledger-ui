--- conflicted
+++ resolved
@@ -2,7 +2,6 @@
 import { useToast } from '../contexts/ToastContext';
 import { Leaf, Users, Shield, Zap } from 'lucide-react';
 
-<<<<<<< HEAD
 const WaitlistPage: React.FC = () => {
   const [formData, setFormData] = useState({
     email: '',
@@ -36,29 +35,7 @@
     } finally {
       setIsSubmitting(false);
     }
-=======
-const WaitlistForm: React.FC = () => {
-  const [email, setEmail] = useState('');
-  const [name, setName] = useState('');
-  const [role, setRole] = useState('');
-  const [isSubmitted, setIsSubmitted] = useState(false);
-  const [isLoading, setIsLoading] = useState(false);
 
-  const handleSubmit = async (e: React.FormEvent) => {
-    e.preventDefault();
-    if (!email) return;
-
-    setIsLoading(true);
-    
-    // Simulate API call
-    await new Promise(resolve => setTimeout(resolve, 1000));
-    
-    setIsSubmitted(true);
-    setIsLoading(false);
-    setEmail('');
-    setName('');
-    setRole('');
->>>>>>> 3e7a5a00
   };
 
   const handleChange = (e: React.ChangeEvent<HTMLInputElement | HTMLSelectElement>) => {
@@ -106,7 +83,6 @@
           </div>
         </div>
 
-<<<<<<< HEAD
         {/* Waitlist Form */}
         <div className="max-w-md mx-auto bg-white rounded-2xl shadow-xl p-8">
           <h2 className="text-2xl font-bold text-center mb-6 text-gray-900">
@@ -178,43 +154,6 @@
           </p>
         </div>
       </div>
-=======
-      <form onSubmit={handleSubmit} className="space-y-4">
-        <input
-          type="text"
-          value={name}
-          onChange={(e) => setName(e.target.value)}
-          placeholder="Your name (optional)"
-          className="w-full px-4 py-3 border border-gray-300 rounded-lg focus:ring-2 focus:ring-green-500 focus:border-transparent"
-        />
-        <input
-          type="email"
-          value={email}
-          onChange={(e) => setEmail(e.target.value)}
-          placeholder="Enter your email address"
-          required
-          className="w-full px-4 py-3 border border-gray-300 rounded-lg focus:ring-2 focus:ring-green-500 focus:border-transparent"
-        />
-        <select
-          value={role}
-          onChange={(e) => setRole(e.target.value)}
-          className="w-full px-4 py-3 border border-gray-300 rounded-lg focus:ring-2 focus:ring-green-500 focus:border-transparent bg-white"
-        >
-          <option value="">Select your role (optional)</option>
-          <option value="Farmer">Farmer</option>
-          <option value="Transporter">Transporter</option>
-          <option value="Buyer">Buyer</option>
-          <option value="Other">Other</option>
-        </select>
-        <button
-          type="submit"
-          disabled={isLoading || !email}
-          className="w-full bg-green-600 text-white px-6 py-3 rounded-lg hover:bg-green-700 disabled:opacity-50 disabled:cursor-not-allowed transition-colors font-medium"
-        >
-          {isLoading ? 'Joining...' : 'Join Waitlist'}
-        </button>
-      </form>
->>>>>>> 3e7a5a00
     </div>
   );
 };
