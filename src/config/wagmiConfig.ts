// src/providers/wagmiConfig.ts
import { createConfig, http } from 'wagmi';
import { injected, walletConnect, coinbaseWallet } from 'wagmi/connectors';
import { liskSepolia } from '../chains/liskSepolia';

// Environment variables for better security
const WALLETCONNECT_PROJECT_ID = import.meta.env.VITE_WALLETCONNECT_PROJECT_ID;
const APP_NAME = import.meta.env.VITE_APP_NAME || 'GreenLedger';

// Validate environment variables at build time
if (!WALLETCONNECT_PROJECT_ID) {
  console.warn('VITE_WALLETCONNECT_PROJECT_ID is missing. WalletConnect may not work properly.');
}

// Create readonly tuple for strict type safety
export const chains = [liskSepolia] as const;

export const config = createConfig({
  connectors: [
    // 1. Injected connector (MetaMask, etc.)
    injected(),
<<<<<<< HEAD
    
    // 2. Coinbase Wallet with dark theme
    coinbaseWallet({
      appName: APP_NAME,
      darkMode: true,
    }),
    
    // 3. WalletConnect v2 with Lisk Sepolia metadata
    walletConnect({
      projectId: WALLETCONNECT_PROJECT_ID || 'fallback-project-id',
      metadata: {
        name: APP_NAME,
        description: 'Tokenized Agricultural Supply Chain Tracker',
        url: window.location.origin,
        icons: [`${window.location.origin}/logo192.png`],
      },
      showQrModal: true,
=======
    coinbaseWallet({ 
      appName: APP_CONFIG.NAME,
      appLogoUrl: undefined,
    }),
    walletConnect({ 
      projectId: WALLETCONNECT_PROJECT_ID,
      metadata: {
        name: APP_CONFIG.NAME,
        description: 'Blockchain-based Agricultural Supply Chain Tracker',
        url: typeof window !== 'undefined' ? window.location.origin : 'https://greenledger.app',
        icons: []
      }
>>>>>>> 125df2fb
    }),
  ],
  
  // Chain configuration
  chains,
  
  // Transport configuration (RPC providers)
  transports: {
<<<<<<< HEAD
    [liskSepolia.id]: http(
      // Fallback to public RPC if needed
      import.meta.env.VITE_LISK_RPC_URL || 'https://rpc.sepolia-api.lisk.com',
      {
        // Production-ready settings
        batch: {
          wait: 50, // 50ms batching window
        },
        retryCount: 3, // Retry failed requests
        timeout: 15_000, // 15 second timeout
      }
    ),
  },
  
  // Optional: Enable debug mode in development
  ssr: import.meta.env.DEV,
});
=======
    [liskSepolia.id]: http(import.meta.env.VITE_APP_RPC_URL || 'https://rpc.sepolia-api.lisk.com'),
  },
  ssr: false,
})
>>>>>>> 125df2fb
<|MERGE_RESOLUTION|>--- conflicted
+++ resolved
@@ -19,25 +19,6 @@
   connectors: [
     // 1. Injected connector (MetaMask, etc.)
     injected(),
-<<<<<<< HEAD
-    
-    // 2. Coinbase Wallet with dark theme
-    coinbaseWallet({
-      appName: APP_NAME,
-      darkMode: true,
-    }),
-    
-    // 3. WalletConnect v2 with Lisk Sepolia metadata
-    walletConnect({
-      projectId: WALLETCONNECT_PROJECT_ID || 'fallback-project-id',
-      metadata: {
-        name: APP_NAME,
-        description: 'Tokenized Agricultural Supply Chain Tracker',
-        url: window.location.origin,
-        icons: [`${window.location.origin}/logo192.png`],
-      },
-      showQrModal: true,
-=======
     coinbaseWallet({ 
       appName: APP_CONFIG.NAME,
       appLogoUrl: undefined,
@@ -50,7 +31,6 @@
         url: typeof window !== 'undefined' ? window.location.origin : 'https://greenledger.app',
         icons: []
       }
->>>>>>> 125df2fb
     }),
   ],
   
@@ -59,27 +39,7 @@
   
   // Transport configuration (RPC providers)
   transports: {
-<<<<<<< HEAD
-    [liskSepolia.id]: http(
-      // Fallback to public RPC if needed
-      import.meta.env.VITE_LISK_RPC_URL || 'https://rpc.sepolia-api.lisk.com',
-      {
-        // Production-ready settings
-        batch: {
-          wait: 50, // 50ms batching window
-        },
-        retryCount: 3, // Retry failed requests
-        timeout: 15_000, // 15 second timeout
-      }
-    ),
-  },
-  
-  // Optional: Enable debug mode in development
-  ssr: import.meta.env.DEV,
-});
-=======
     [liskSepolia.id]: http(import.meta.env.VITE_APP_RPC_URL || 'https://rpc.sepolia-api.lisk.com'),
   },
   ssr: false,
-})
->>>>>>> 125df2fb
+})